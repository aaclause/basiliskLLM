--- conflicted
+++ resolved
@@ -138,36 +138,11 @@
 		sizer.Add(self.images_list, proportion=0, flag=wx.ALL | wx.EXPAND)
 		label = self.create_model_widget()
 		sizer.Add(label, proportion=0, flag=wx.EXPAND)
-<<<<<<< HEAD
-		sizer.Add(self.model_list, proportion=0, flag=wx.ALL | wx.EXPAND)
-		self.model_list.Bind(wx.EVT_LIST_ITEM_SELECTED, self.on_model_change)
-		self.model_list.Bind(wx.EVT_KEY_DOWN, self.on_model_key_down)
-		self.max_tokens_label = self.create_max_tokens_widget()
-=======
-		self.model_list = wx.ListCtrl(self, style=wx.LC_REPORT)
-		# Translators: This label appears in the main window's list of models
-		self.model_list.InsertColumn(0, _("Name"))
-		# Translators: This label appears in the main window's list of models to indicate whether the model supports images
-		self.model_list.InsertColumn(1, _("Vision"))
-		# Translators: This label appears in the main window's list of models
-		self.model_list.InsertColumn(2, _("Context window"))
-		# Translators: This label appears in the main window's list of models
-		self.model_list.InsertColumn(3, _("Max tokens"))
-		self.model_list.SetColumnWidth(0, 200)
-		self.model_list.SetColumnWidth(1, 100)
-		self.model_list.SetColumnWidth(2, 100)
-		self.model_list.SetColumnWidth(3, 100)
 		sizer.Add(self.model_list, proportion=0, flag=wx.ALL | wx.EXPAND)
 		self.model_list.Bind(wx.EVT_LIST_ITEM_SELECTED, self.on_model_change)
 		self.model_list.Bind(wx.EVT_KEY_DOWN, self.on_model_key_down)
 		self.model_list.Bind(wx.EVT_CONTEXT_MENU, self.on_model_context_menu)
-
-		self.max_tokens_label = wx.StaticText(
-			self,
-			# Translators: This is a label for max tokens in the main window
-			label=_("Max to&kens:"),
-		)
->>>>>>> 0eca9137
+		self.max_tokens_label = self.create_max_tokens_widget()
 		sizer.Add(self.max_tokens_label, proportion=0, flag=wx.EXPAND)
 		sizer.Add(self.max_tokens_spin_ctrl, proportion=0, flag=wx.EXPAND)
 		self.temperature_label = self.create_temperature_widget()
