--- conflicted
+++ resolved
@@ -86,8 +86,4 @@
     "logging", "json", "pydantic", "pydantic_core",
     "asyncio", "anyio", "encodings", "dotenv", "email", "ctypes", "collections",
     "concurrent", "distro", "h11", "httpcore", "http", "importlib", "re", "sniffio",
-<<<<<<< HEAD
-    "idna", "certifi", "urllib", "zipfile", "zoneinfo", "basilisk", "tokenizers", "anthropic", "PIL"]
-=======
-    "idna", "certifi", "urllib", "zipfile", "zoneinfo", "basilisk", "xml"]
->>>>>>> b26eb3a8
+    "idna", "certifi", "urllib", "zipfile", "zoneinfo", "basilisk", "xml", "tokenizers", "anthropic", "PIL"]