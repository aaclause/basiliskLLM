import os
from enum import Enum
from typing import List, Union
from config import conf
from logging import getLogger
from provider import providers, Provider, get_provider

log = getLogger(__name__)

accountManager = None
<<<<<<< HEAD

class AccountSource(Enum):

	ENV_VAR = "env_var"
	CONFIG = "config"
	UNKNOWN = "unknown"

class Account:
=======
>>>>>>> a405882d


class Account:
	"""
	Manage API key and organization key
	"""

<<<<<<< HEAD
	def __init__(
		self,
		provider: Union[str, Provider],
		source: AccountSource = AccountSource.UNKNOWN,
		**kwargs
	):
		name = kwargs.get("name")
		if isinstance(provider, str):
			provider = get_provider(provider)
		if not isinstance(provider, Provider):
			raise TypeError(f"Provider must be an instance of Provider. Got: {provider}")
		api_key = kwargs.get("api_key")
		if provider.require_api_key and not api_key:
			raise ValueError(f"API key for {provider.name} is required")
		use_organization_key = kwargs.get("use_organization_key", False)
		organization_key = kwargs.get("organization_key")
=======
	index = -1

	def __init__(self, provider: Provider, **kwargs):
		self._provider = provider
		self._api_key = kwargs.get("api_key")
		self._organization_key = kwargs.get("organization_key")
		self._custom_models = kwargs.get("custom_models", [])
		self._name = kwargs.get("name", None)
		self._validate()
		Account.index += 1

	def _validate(self):
		if self._provider.require_api_key and not self._api_key:
			raise ValueError(f"API key for {self._provider.name} is required")
>>>>>>> a405882d
		if (
			not provider.organization_mode_available
			and organization_key
		):
			raise ValueError(
				f"Organization mode is not available for {provider.name}"
			)
		if isinstance(source, str):
			try:
				source = AccountSource(source)
			except ValueError:
				raise ValueError(f"Invalid source: {source}")

		self._name = name
		self._provider = provider
		self._api_key = api_key
		self._use_organization_key = use_organization_key
		self._organization_key = organization_key
		self._source = source
		# TODO: Implement custom models

	@property
	def name(self) -> str:
		return self._name or f"{self._provider.name} account"

	@property
	def provider(self) -> Provider:
		return self._provider

	@provider.setter
	def provider(self, value: Provider):
		raise ValueError("Provider cannot be changed")

	@property
	def api_key(self) -> str:
		if self._api_key:
			return self._api_key
		else:
			self._api_key = conf["services"][self._provider.name]["api_key"]
		return self._api_key

	@api_key.setter
	def api_key(self, value: str):
		self._api_key = value

	@property
	def use_organization_key(self) -> bool:
		return self._provider.organization_mode_available and self._use_organization_key

	@property
	def organization_key(self) -> str:
		return self._organization_key

	@organization_key.setter
	def organization_key(self, value: str):
		self._organization_key = value

	@property
	def source(self) -> AccountSource:
		return self._source

	def dump(self):
		return {
			"name": self._name,
			"provider": self._provider.name,
			"api_key": self._api_key,
			"organization_key": self._organization_key,
			"source": self._source.value
		}


class AccountManager:
	"""
	Manage multiple accounts for different providers
	A provider can have several accounts
	"""

	def __init__(self):
		self._accounts = []

	def add(self, account: Account):
		if not isinstance(account, Account):
			raise ValueError("Account must be an instance of Account")
		self._accounts.append(account)
		log.debug(f"Added account for {account.provider.name} ({account.name}, source: {account.source})")

	def get(self, provider_name: str = None) -> List[Account]:
		if provider_name:
			return [
				account
				for account in self._accounts
				if account._provider.name == provider_name
			]
		return self._accounts

	def remove(self, account: Account):
		self._accounts.remove(account)

	def clear(self):
		self._accounts.clear()

	def __len__(self):
		return len(self._accounts)

	def __iter__(self):
		return iter(self._accounts)

	def __getitem__(self, index):
		return self._accounts[index]

	def __setitem__(self, index, value):
		self._accounts[index] = value

	def dump(
			self,
			source: AccountSource = None
	) -> dict:
		accounts = []
		for account in self._accounts:
			accounts.append(account.dump())
		if source:
			accounts = filter(lambda x: x["source"] == source.value, accounts)
		return accounts

	def load(self, accounts):
		self.clear()
		for account_data in accounts:
			log.debug(f"Loading account: {account_data}")
			provider = get_provider(account_data["provider"])
			account = Account(
				provider=provider,
				name=account_data["name"],
				api_key=account_data["api_key"],
				organization_key=account_data["organization_key"],
				#custom_models=account_data["custom_models"],
				source=account_data.get("source", AccountSource.UNKNOWN)
			)
			self.add(account)

	def copy(self):
		newAccountManager = AccountManager()
		newAccountManager.load(self.dump())
		return newAccountManager


ACCOUNT_SOURCE_LABELS = {
	AccountSource.ENV_VAR: "Environment variable",
	AccountSource.CONFIG: "Configuration file",
	AccountSource.UNKNOWN: "Unknown"
}


def initialize_accountManager():
	global accountManager
	accountManager = AccountManager()
	for provider in providers:
		api_key = None
		if not provider.env_var_name_api_key:
			continue
		api_key = os.getenv(provider.env_var_name_api_key)
		if not api_key:
			continue
		organization_key = None
		if (
			provider.organization_mode_available
			and provider.env_var_name_organization_key
		):
			organization_key = os.getenv(provider.env_var_name_organization_key)
		account = Account(
<<<<<<< HEAD
			provider=provider,
			api_key=api_key,
			organization_key=organization_key,
			source=AccountSource.ENV_VAR
		)
		accountManager.add(account)

	accounts = conf["accounts"]
	for account_data in accounts.values():
		provider = get_provider(account_data["provider"])
		account = Account(
			provider=provider,
			name=account_data["name"],
			api_key=account_data["api_key"],
			organization_key=account_data["organization_key"],
			use_organization_key=account_data["use_organization_key"],
			source=AccountSource.CONFIG
		)
		accountManager.add(account)
=======
			provider, api_key=api_key, organization_key=organization_key
		)
		accountManager.add(account)
>>>>>>> a405882d
<|MERGE_RESOLUTION|>--- conflicted
+++ resolved
@@ -8,7 +8,7 @@
 log = getLogger(__name__)
 
 accountManager = None
-<<<<<<< HEAD
+
 
 class AccountSource(Enum):
 
@@ -16,17 +16,12 @@
 	CONFIG = "config"
 	UNKNOWN = "unknown"
 
+
 class Account:
-=======
->>>>>>> a405882d
-
-
-class Account:
 	"""
 	Manage API key and organization key
 	"""
 
-<<<<<<< HEAD
 	def __init__(
 		self,
 		provider: Union[str, Provider],
@@ -43,22 +38,7 @@
 			raise ValueError(f"API key for {provider.name} is required")
 		use_organization_key = kwargs.get("use_organization_key", False)
 		organization_key = kwargs.get("organization_key")
-=======
-	index = -1
-
-	def __init__(self, provider: Provider, **kwargs):
-		self._provider = provider
-		self._api_key = kwargs.get("api_key")
-		self._organization_key = kwargs.get("organization_key")
-		self._custom_models = kwargs.get("custom_models", [])
-		self._name = kwargs.get("name", None)
-		self._validate()
-		Account.index += 1
-
-	def _validate(self):
-		if self._provider.require_api_key and not self._api_key:
-			raise ValueError(f"API key for {self._provider.name} is required")
->>>>>>> a405882d
+
 		if (
 			not provider.organization_mode_available
 			and organization_key
@@ -228,7 +208,6 @@
 		):
 			organization_key = os.getenv(provider.env_var_name_organization_key)
 		account = Account(
-<<<<<<< HEAD
 			provider=provider,
 			api_key=api_key,
 			organization_key=organization_key,
@@ -248,8 +227,3 @@
 			source=AccountSource.CONFIG
 		)
 		accountManager.add(account)
-=======
-			provider, api_key=api_key, organization_key=organization_key
-		)
-		accountManager.add(account)
->>>>>>> a405882d
