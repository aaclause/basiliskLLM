import wx
from babel import Locale
from config import conf, LogLevelEnum
<<<<<<< HEAD
from accountdialog import AccountDialog
from localization import _
=======
from localization import get_supported_locales, get_app_locale
>>>>>>> ea77a2f2
from logger import get_app_logger, set_log_level

log = get_app_logger(__name__)

LOG_LEVELS = {
	# Translators: A label for the log level in the settings dialog
	LogLevelEnum.NOTSET: _("Off"),
	# Translators: A label for the log level in the settings dialog
	LogLevelEnum.DEBUG: _("Debug"),
	# Translators: A label for the log level in the settings dialog
	LogLevelEnum.INFO: _("Info"),
	# Translators: A label for the log level in the settings dialog
	LogLevelEnum.WARNING: _("Warning"),
	# Translators: A label for the log level in the settings dialog
	LogLevelEnum.ERROR: _("Error"),
	# Translators: A label for the log level in the settings dialog
	LogLevelEnum.CRITICAL: _("Critical"),
}


class ConfigDialog(wx.Dialog):
	def __init__(self, parent, title, size=(400, 400)):
		wx.Dialog.__init__(self, parent, title=title, size=size)
		self.parent = parent
		self.init_Ui()
		self.init_data()
		self.Centre()
		self.Show()

	def init_Ui(self):
		panel = wx.Panel(self)
		sizer = wx.BoxSizer(wx.VERTICAL)
		panel.SetSizer(sizer)

		label = wx.StaticText(panel, label=_("Log level"), style=wx.ALIGN_LEFT)
		sizer.Add(label, 0, wx.ALL, 5)

		self.log_level = wx.ComboBox(
			panel, choices=list(LOG_LEVELS.values()), style=wx.CB_READONLY
		)
<<<<<<< HEAD

		label = wx.StaticText(panel, label=_("Language"), style=wx.ALIGN_LEFT)
		sizer.Add(label, 0, wx.ALL, 5)
		self.language = wx.ComboBox(
			panel, choices=list(LANGUAGES.values()), style=wx.CB_READONLY
=======
		sizer.Add(self.log_level, 0, wx.ALL, 5)
		app_locale = get_app_locale(conf.general.language)
		self.init_languages(app_locale)
		value = self.languages.get(
			conf.general.language, self.languages["auto"]
		)
		label = wx.StaticText(
			panel, label=_("Language (Requires restart)"), style=wx.ALIGN_LEFT
		)
		sizer.Add(label, 0, wx.ALL, 5)
		self.language = wx.ComboBox(
			panel,
			choices=list(self.languages.values()),
			value=value,
			style=wx.CB_READONLY,
>>>>>>> ea77a2f2
		)
		sizer.Add(self.language, 0, wx.ALL, 5)
		self.advanced_mode = wx.CheckBox(
			panel, label=_("Advanced mode"), style=wx.ALIGN_LEFT
		)
		self.advanced_mode.SetValue(conf.general.advanced_mode)
		sizer.Add(self.advanced_mode, 0, wx.ALL, 5)

		accountsBtn = wx.Button(panel, label=_("Manage &accounts"))
		accountsBtn.Bind(wx.EVT_BUTTON, self.onManageAccounts)

		bSizer = wx.BoxSizer(wx.HORIZONTAL)

		btn = wx.Button(panel, wx.ID_OK, _("Save"))
		btn.Bind(wx.EVT_BUTTON, self.onOK)
		bSizer.Add(btn, 0, wx.ALL, 5)

		btn = wx.Button(panel, wx.ID_CANCEL, _("Cancel"))
		btn.Bind(wx.EVT_BUTTON, self.onCancel)
		bSizer.Add(btn, 0, wx.ALL, 5)

		sizer.Add(bSizer, 0, wx.ALL, 5)

		panel.Layout()
		self.Layout()

	def init_data(self):
		self.log_level.SetValue(conf.general.log_level.value)
		cur_lang = LANGUAGES.get(conf.general.language, "auto")
		self.language.SetValue(cur_lang)

	def onManageAccounts(self, event):
		dlg = AccountDialog(self, _("Manage accounts"))
		dlg.ShowModal()
		dlg.Destroy()

	def onOK(self, event):
		log.debug("Saving configuration")
		conf.general.log_level = list(LOG_LEVELS.keys())[
			self.log_level.GetSelection()
		]
		conf.general.language = list(self.languages.keys())[
			self.language.GetSelection()
		]

		conf.general.advanced_mode = self.advanced_mode.GetValue()
		log.debug("New configuration: %s", conf)
		conf.save()
		set_log_level(conf.general.log_level.name)

		self.EndModal(wx.ID_OK)

	def onCancel(self, event):
		self.EndModal(wx.ID_CANCEL)

	def init_languages(self, cur_locale: Locale) -> dict[str, str]:
		"""Get all supported languages and set the current language as default"""
		self.languages = {
			# Translators: A label for the language in the settings dialog
			"auto": _("System default (auto)")
		}
		supported_locales = get_supported_locales()
		self.languages.update(
			{
				str(
					locale
				): f"{locale.get_display_name(cur_locale).capitalize()} ({locale})"
				for locale in supported_locales
			}
		)


if __name__ == "__main__":
	app = wx.App()
	ConfigDialog(None, -1, _("Settings"))
	app.MainLoop()<|MERGE_RESOLUTION|>--- conflicted
+++ resolved
@@ -1,12 +1,8 @@
 import wx
 from babel import Locale
 from config import conf, LogLevelEnum
-<<<<<<< HEAD
 from accountdialog import AccountDialog
-from localization import _
-=======
 from localization import get_supported_locales, get_app_locale
->>>>>>> ea77a2f2
 from logger import get_app_logger, set_log_level
 
 log = get_app_logger(__name__)
@@ -31,29 +27,24 @@
 	def __init__(self, parent, title, size=(400, 400)):
 		wx.Dialog.__init__(self, parent, title=title, size=size)
 		self.parent = parent
-		self.init_Ui()
-		self.init_data()
+		self.init_ui()
 		self.Centre()
 		self.Show()
 
-	def init_Ui(self):
+	def init_ui(self):
 		panel = wx.Panel(self)
 		sizer = wx.BoxSizer(wx.VERTICAL)
 		panel.SetSizer(sizer)
 
 		label = wx.StaticText(panel, label=_("Log level"), style=wx.ALIGN_LEFT)
 		sizer.Add(label, 0, wx.ALL, 5)
-
+		log_level_value = LOG_LEVELS[conf.general.log_level]
 		self.log_level = wx.ComboBox(
-			panel, choices=list(LOG_LEVELS.values()), style=wx.CB_READONLY
+			panel,
+			choices=list(LOG_LEVELS.values()),
+			value=log_level_value,
+			style=wx.CB_READONLY,
 		)
-<<<<<<< HEAD
-
-		label = wx.StaticText(panel, label=_("Language"), style=wx.ALIGN_LEFT)
-		sizer.Add(label, 0, wx.ALL, 5)
-		self.language = wx.ComboBox(
-			panel, choices=list(LANGUAGES.values()), style=wx.CB_READONLY
-=======
 		sizer.Add(self.log_level, 0, wx.ALL, 5)
 		app_locale = get_app_locale(conf.general.language)
 		self.init_languages(app_locale)
@@ -69,7 +60,6 @@
 			choices=list(self.languages.values()),
 			value=value,
 			style=wx.CB_READONLY,
->>>>>>> ea77a2f2
 		)
 		sizer.Add(self.language, 0, wx.ALL, 5)
 		self.advanced_mode = wx.CheckBox(
@@ -79,16 +69,16 @@
 		sizer.Add(self.advanced_mode, 0, wx.ALL, 5)
 
 		accountsBtn = wx.Button(panel, label=_("Manage &accounts"))
-		accountsBtn.Bind(wx.EVT_BUTTON, self.onManageAccounts)
+		accountsBtn.Bind(wx.EVT_BUTTON, self.on_manage_accounts)
 
 		bSizer = wx.BoxSizer(wx.HORIZONTAL)
 
 		btn = wx.Button(panel, wx.ID_OK, _("Save"))
-		btn.Bind(wx.EVT_BUTTON, self.onOK)
+		btn.Bind(wx.EVT_BUTTON, self.on_ok)
 		bSizer.Add(btn, 0, wx.ALL, 5)
 
 		btn = wx.Button(panel, wx.ID_CANCEL, _("Cancel"))
-		btn.Bind(wx.EVT_BUTTON, self.onCancel)
+		btn.Bind(wx.EVT_BUTTON, self.on_cancel)
 		bSizer.Add(btn, 0, wx.ALL, 5)
 
 		sizer.Add(bSizer, 0, wx.ALL, 5)
@@ -96,17 +86,12 @@
 		panel.Layout()
 		self.Layout()
 
-	def init_data(self):
-		self.log_level.SetValue(conf.general.log_level.value)
-		cur_lang = LANGUAGES.get(conf.general.language, "auto")
-		self.language.SetValue(cur_lang)
-
-	def onManageAccounts(self, event):
+	def on_manage_accounts(self, event):
 		dlg = AccountDialog(self, _("Manage accounts"))
 		dlg.ShowModal()
 		dlg.Destroy()
 
-	def onOK(self, event):
+	def on_ok(self, event):
 		log.debug("Saving configuration")
 		conf.general.log_level = list(LOG_LEVELS.keys())[
 			self.log_level.GetSelection()
@@ -122,7 +107,7 @@
 
 		self.EndModal(wx.ID_OK)
 
-	def onCancel(self, event):
+	def on_cancel(self, event):
 		self.EndModal(wx.ID_CANCEL)
 
 	def init_languages(self, cur_locale: Locale) -> dict[str, str]:
@@ -139,10 +124,4 @@
 				): f"{locale.get_display_name(cur_locale).capitalize()} ({locale})"
 				for locale in supported_locales
 			}
-		)
-
-
-if __name__ == "__main__":
-	app = wx.App()
-	ConfigDialog(None, -1, _("Settings"))
-	app.MainLoop()+		)