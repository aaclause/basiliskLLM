import logging
import os
import sys
import threading
import winsound

if sys.platform == 'win32':
	import win32con
import wx
import wx.adv
import config
<<<<<<< HEAD

from typing import Iterable
from uuid import UUID
from consts import APP_NAME, APP_VERSION, APP_AUTHORS, APP_SOURCE_URL
from gui.conversationtab import ConversationTab
from gui.taskbaricon import TaskBarIcon
from logger import setup_logging
from localization import init_translation
from providerengine import BaseEngine

=======
from consts import APP_NAME, APP_SOURCE_URL
from logger import setup_logging, logging_uncaught_exceptions
from localization import init_translation
>>>>>>> c61cfdee
sys.path.append(os.path.join(os.path.dirname(__file__), ""))

log = logging.getLogger(__name__)


class MainApp(wx.App):

	def OnInit(self) -> bool:
		self.conf = config.initialize_config()
		setup_logging(self.conf.general.log_level.name)
		log.debug(f"setting received -> {self.conf}")
		self.locale = init_translation(self.conf.general.language)
		log.info("translation initialized")
		self.frame = MainFrame(None, title=APP_NAME, conf=self.conf)
		self.SetTopWindow(self.frame)
		self.frame.Show(True)
		log.info("Application started")
		return True

	def OnExit(self):
		log.info("Application exited")
		return 0


class MainFrame(wx.Frame):

	def __init__(self, *args, **kwargs):
		self.conf: config.BasiliskConfig = kwargs.pop("conf")
		super(MainFrame, self).__init__(*args, **kwargs)
		log.debug("Initializing main frame")
		self.init_ui()
		self.ID_NEW_CONVERSATION = wx.NewIdRef()
		self.ID_CLOSE_CONVERSATION = wx.NewIdRef()
		self.init_accelerators()
		self.Bind(wx.EVT_CLOSE, self.on_close)
		if sys.platform == "win32":
			self.tray_icon = TaskBarIcon(self)
			self.Bind(wx.EVT_ICONIZE, self.on_minimize)
			self.register_hot_key()
			self.Bind(wx.EVT_HOTKEY, self.toggle_visibility)

	def register_hot_key(self):
		self.RegisterHotKey(
			1, win32con.MOD_CONTROL | win32con.MOD_ALT, ord('B')
		)

	def toggle_visibility(self, event):
		if self.IsShown():
			self.on_minimize(None)
		elif not self.IsShown():
			self.Show()
			self.Restore()

	def on_minimize(self, event):
		log.debug("Minimized to tray")
		self.Hide()

	def on_close(self, event):
		log.info("Closing application")
		self.tray_icon.RemoveIcon()
		self.tray_icon.Destroy()
		self.Destroy()

	def init_ui(self):
		menubar = wx.MenuBar()
		fileMenu = wx.Menu()
		new_conversation = fileMenu.Append(wx.ID_ANY, _("New conversation"))
		self.Bind(wx.EVT_MENU, self.on_new_conversation, new_conversation)
		close_conversation = fileMenu.Append(wx.ID_ANY, _("Close conversation"))
		self.Bind(wx.EVT_MENU, self.on_close_conversation, close_conversation)
		fileMenu.AppendSeparator()
		add_image_files = fileMenu.Append(wx.ID_ANY, _('Add image files'))
		fileMenu.AppendSeparator()
		settings_menu = fileMenu.Append(wx.ID_PREFERENCES)
		self.Bind(wx.EVT_MENU, self.on_settings, settings_menu)
		quit_menu = fileMenu.Append(wx.ID_EXIT)
		self.Bind(wx.EVT_MENU, self.on_quit, quit_menu)

		helpMenu = wx.Menu()

		about_menu = helpMenu.Append(wx.ID_ABOUT)
		self.Bind(wx.EVT_MENU, self.on_about, about_menu)

		check_updates = helpMenu.Append(wx.ID_ANY, _("Check updates"))
		self.Bind(wx.EVT_MENU, self.on_check_updates, check_updates)

		github_repo = helpMenu.Append(wx.ID_ANY, _("&GitHub repository"))
		self.Bind(wx.EVT_MENU, self.on_github_repo, github_repo)

		roko_basilisk = helpMenu.Append(wx.ID_ANY, _("Roko's Basilisk"))
		self.Bind(wx.EVT_MENU, self.on_roko_basilisk, roko_basilisk)

		menubar.Append(fileMenu, _("&Conversation"))
		menubar.Append(helpMenu, _("&Help"))
		self.SetMenuBar(menubar)

		self.panel = wx.Panel(self)
		sizer = wx.BoxSizer(wx.VERTICAL)

		self.notebook = wx.Notebook(self.panel)
		self.tabs_panels = []
		self.on_new_conversation(None)
		sizer.Add(self.notebook, proportion=1, flag=wx.EXPAND)

		self.CreateStatusBar()
		self.SetStatusText(_("Ready"))

		self.SetSize((800, 600))


	def init_accelerators(self):
		self.Bind(
			wx.EVT_MENU, self.on_new_conversation, id=self.ID_NEW_CONVERSATION
		)
		self.Bind(
			wx.EVT_MENU,
			self.on_close_conversation,
			id=self.ID_CLOSE_CONVERSATION,
		)

		self.notebook.Bind(wx.EVT_NOTEBOOK_PAGE_CHANGED, self.on_tab_changed)

		accelerators = [
			(wx.ACCEL_CTRL, ord('N'), self.ID_NEW_CONVERSATION),
			(wx.ACCEL_CTRL, ord('W'), self.ID_CLOSE_CONVERSATION)
		]

		for i in range(1, 10):
			id_ref = wx.NewIdRef()
			accelerators.append((wx.ACCEL_CTRL, ord(str(i)), id_ref))
			self.Bind(wx.EVT_MENU, self.make_on_goto_tab(i), id=id_ref)

		self.SetAcceleratorTable(wx.AcceleratorTable(accelerators))

	def on_tab_changed(self, event):
		tab_index = event.GetSelection()
		self.SetTitle(f"Conversation {tab_index + 1} - {APP_NAME}")

	def make_on_goto_tab(self, tab_index):
		def on_goto_tab(event):
			if tab_index <= len(self.tabs_panels):
				self.notebook.SetSelection(tab_index - 1)
			else:
				winsound.PlaySound(
					"SystemExclamation", winsound.SND_ALIAS | winsound.SND_ASYNC
				)

		return on_goto_tab

	def on_new_conversation(self, event):
		log.debug("Creating a new conversation")
		self.tabs_panels.append(
			ConversationTab(self.notebook)
		)
		self.notebook.AddPage(
			self.tabs_panels[-1], f"Conversation {len(self.tabs_panels)}"
		)
		self.notebook.SetSelection(len(self.tabs_panels) - 1)
		self.SetTitle(f"Conversation {len(self.tabs_panels)} - {APP_NAME}")
		self.tabs_panels[-1].on_account_change(None)
		self.tabs_panels[-1].on_model_change(None)

	def on_close_conversation(self, event):
		current_tab = self.notebook.GetSelection()
		if current_tab != wx.NOT_FOUND:
			# delete task and conversation from the dictionary
			self.tabs_tasks.pop(current_tab)
			self.tabs_id_conversations.pop(self.tabs_panels[current_tab].GetId())
			self.notebook.DeletePage(current_tab)
			self.tabs_panels.pop(current_tab)
			current_tab_count = self.notebook.GetPageCount()
			if current_tab_count == 0:
				self.on_new_conversation(None)
			else:
				for tab_index in range(current_tab_count):
					self.notebook.SetPageText(
						tab_index, f"Conversation {tab_index + 1}"
					)
				self.notebook.SetSelection(current_tab_count - 1)
				self.SetTitle(f"Conversation {current_tab_count} - {APP_NAME}")

	def on_settings(self, event):
		log.debug("Opening settings dialog")
		from configdialog import ConfigDialog

		config_dialog = ConfigDialog(self, title=_("Settings"))
		if config_dialog.ShowModal() == wx.ID_OK:
			self.update_ui()
			log.debug("Settings saved")
		config_dialog.Destroy()

	def on_github_repo(self, event):
		wx.LaunchDefaultBrowser(APP_SOURCE_URL)

	def on_roko_basilisk(self, event):
		wx.LaunchDefaultBrowser(
			"https://en.wikipedia.org/wiki/Roko%27s_basilisk"
		)

	def on_about(self, event):
<<<<<<< HEAD
		linesep = os.linesep
		wx.MessageBox(
			f"{APP_NAME} v{APP_VERSION}{linesep}"
			f"Developed by: {APP_AUTHORS}{linesep}"
			f"Source code: {APP_SOURCE_URL}{linesep}"
			f"Licensed under the GNU GPL v2",
			_("About"),
			wx.OK | wx.ICON_INFORMATION,
		)
=======
		from aboutdialog import display_about_dialog
		display_about_dialog(self)
>>>>>>> c61cfdee

	def on_check_updates(self, event):
		log.debug("Checking for updates")

	def on_quit(self, event):
		if sys.platform == "win32":
			self.tray_icon.RemoveIcon()
		self.Close()


if __name__ == '__main__':
	sys.excepthook = logging_uncaught_exceptions
	app = MainApp()
	app.MainLoop()<|MERGE_RESOLUTION|>--- conflicted
+++ resolved
@@ -9,22 +9,13 @@
 import wx
 import wx.adv
 import config
-<<<<<<< HEAD
-
-from typing import Iterable
-from uuid import UUID
-from consts import APP_NAME, APP_VERSION, APP_AUTHORS, APP_SOURCE_URL
+from consts import APP_NAME, APP_SOURCE_URL
 from gui.conversationtab import ConversationTab
 from gui.taskbaricon import TaskBarIcon
-from logger import setup_logging
 from localization import init_translation
+from logger import setup_logging, logging_uncaught_exceptions
 from providerengine import BaseEngine
 
-=======
-from consts import APP_NAME, APP_SOURCE_URL
-from logger import setup_logging, logging_uncaught_exceptions
-from localization import init_translation
->>>>>>> c61cfdee
 sys.path.append(os.path.join(os.path.dirname(__file__), ""))
 
 log = logging.getLogger(__name__)
@@ -225,20 +216,8 @@
 		)
 
 	def on_about(self, event):
-<<<<<<< HEAD
-		linesep = os.linesep
-		wx.MessageBox(
-			f"{APP_NAME} v{APP_VERSION}{linesep}"
-			f"Developed by: {APP_AUTHORS}{linesep}"
-			f"Source code: {APP_SOURCE_URL}{linesep}"
-			f"Licensed under the GNU GPL v2",
-			_("About"),
-			wx.OK | wx.ICON_INFORMATION,
-		)
-=======
-		from aboutdialog import display_about_dialog
+		from gui.aboutdialog import display_about_dialog
 		display_about_dialog(self)
->>>>>>> c61cfdee
 
 	def on_check_updates(self, event):
 		log.debug("Checking for updates")
