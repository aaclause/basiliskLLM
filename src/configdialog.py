import wx
from config import conf, LogLevelEnum
from localization import _
from logger import get_app_logger, set_log_level

log = get_app_logger(__name__)

LOG_LEVELS = {
	# Translators: A label for the log level in the settings dialog
	LogLevelEnum.NOTSET: _("Off"),
	# Translators: A label for the log level in the settings dialog
	LogLevelEnum.DEBUG: _("Debug"),
	# Translators: A label for the log level in the settings dialog
	LogLevelEnum.INFO: _("Info"),
	# Translators: A label for the log level in the settings dialog
	LogLevelEnum.WARNING: _("Warning"),
	# Translators: A label for the log level in the settings dialog
	LogLevelEnum.ERROR: _("Error"),
	# Translators: A label for the log level in the settings dialog
	LogLevelEnum.CRITICAL: _("Critical"),
}

LANGUAGES = {
	# Translators: A label for the language in the settings dialog
	"auto": _("Auto"),
	# Translators: A label for the language in the settings dialog
	"en": _("English"),
	# Translators: A label for the language in the settings dialog
	"fi": _("Finnish"),
	# Translators: A label for the language in the settings dialog
	"fr": _("French"),
	# Translators: A label for the language in the settings dialog
	"ru": _("Russian"),
	# Translators: A label for the language in the settings dialog
	"uk": _("Ukrainian"),
	# Translators: A label for the language in the settings dialog
	"tr": _("Turkish"),
}


class ConfigDialog(wx.Dialog):
	def __init__(self, parent, title, size=(400, 400)):
		wx.Dialog.__init__(self, parent, title=title, size=size)
		self.parent = parent
		self.initUI()
		self.Centre()
		self.Show()

	def initUI(self):
		panel = wx.Panel(self)
		sizer = wx.BoxSizer(wx.VERTICAL)
		panel.SetSizer(sizer)

		label = wx.StaticText(panel, label=_("Log level"), style=wx.ALIGN_LEFT)
		sizer.Add(label, 0, wx.ALL, 5)
		log_level_value = conf.general.log_level.value
		self.log_level = wx.ComboBox(
			panel,
			choices=list(LOG_LEVELS.values()),
			value=log_level_value,
			style=wx.CB_READONLY,
		)
		sizer.Add(self.log_level, 0, wx.ALL, 5)

		cur_lang = conf.general.language
		value = LANGUAGES.get(cur_lang, LANGUAGES["auto"])
		label = wx.StaticText(panel, label=_("Language"), style=wx.ALIGN_LEFT)
		sizer.Add(label, 0, wx.ALL, 5)
		self.language = wx.ComboBox(
			panel,
			choices=list(LANGUAGES.values()),
			value=value,
			style=wx.CB_READONLY,
		)
		sizer.Add(self.language, 0, wx.ALL, 5)
		self.advanced_mode = wx.CheckBox(
			panel, label=_("Advanced mode"), style=wx.ALIGN_LEFT
		)
		self.advanced_mode.SetValue(conf["general"]["advanced_mode"])
		sizer.Add(self.advanced_mode, 0, wx.ALL, 5)

		bSizer = wx.BoxSizer(wx.HORIZONTAL)

		btn = wx.Button(panel, wx.ID_OK, _("Save"))
		btn.Bind(wx.EVT_BUTTON, self.onOK)
		bSizer.Add(btn, 0, wx.ALL, 5)

		btn = wx.Button(panel, wx.ID_CANCEL, _("Cancel"))
		btn.Bind(wx.EVT_BUTTON, self.onCancel)
		bSizer.Add(btn, 0, wx.ALL, 5)

		sizer.Add(bSizer, 0, wx.ALL, 5)

		panel.Layout()
		self.Layout()

	def onOK(self, event):
		log.debug("Saving configuration")
<<<<<<< HEAD
		conf["general"]["log_level"] = self.log_level.GetValue()
		language = self.language.GetValue()
		for key, value in LANGUAGES.items():
			if language == value:
				conf["general"]["language"] = key
				break
		conf["general"]["advanced_mode"] = self.advanced_mode.GetValue()
=======
		conf.general.log_level = list(LOG_LEVELS.keys())[
			self.log_level.GetSelection()
		]
		conf.general.language = list(LANGUAGES.keys())[
			self.language.GetSelection()
		]
>>>>>>> dd7d6185
		log.debug("New configuration: %s", conf)
		conf.save()
		set_log_level(conf.general.log_level.name)
		self.EndModal(wx.ID_OK)

	def onCancel(self, event):
		self.EndModal(wx.ID_CANCEL)


if __name__ == "__main__":
	app = wx.App()
	ConfigDialog(None, -1, _("Settings"))
	app.MainLoop()<|MERGE_RESOLUTION|>--- conflicted
+++ resolved
@@ -96,22 +96,13 @@
 
 	def onOK(self, event):
 		log.debug("Saving configuration")
-<<<<<<< HEAD
-		conf["general"]["log_level"] = self.log_level.GetValue()
-		language = self.language.GetValue()
-		for key, value in LANGUAGES.items():
-			if language == value:
-				conf["general"]["language"] = key
-				break
-		conf["general"]["advanced_mode"] = self.advanced_mode.GetValue()
-=======
 		conf.general.log_level = list(LOG_LEVELS.keys())[
 			self.log_level.GetSelection()
 		]
 		conf.general.language = list(LANGUAGES.keys())[
 			self.language.GetSelection()
 		]
->>>>>>> dd7d6185
+		conf.general.advanced_mode = self.advanced_mode.GetValue()
 		log.debug("New configuration: %s", conf)
 		conf.save()
 		set_log_level(conf.general.log_level.name)
